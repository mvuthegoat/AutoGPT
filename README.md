# Auto-GPT: An Autonomous GPT-4 Experiment
### 🔴 🔴 🔴  Urgent: USE `stable` not `master`  🔴 🔴 🔴

> This information takes precedence over any other information provided and should be followed accordingly.

Our workflow has been improved, but please note that `master` branch may often be in a **broken** state.
Please download the latest `stable` release from here: https://github.com/Torantulino/Auto-GPT/releases/latest.

![GitHub Repo stars](https://img.shields.io/github/stars/Torantulino/auto-gpt?style=social)
[![Twitter Follow](https://img.shields.io/twitter/follow/siggravitas?style=social)](https://twitter.com/SigGravitas)
[![Discord Follow](https://dcbadge.vercel.app/api/server/autogpt?style=flat)](https://discord.gg/autogpt)
[![Unit Tests](https://github.com/Torantulino/Auto-GPT/actions/workflows/ci.yml/badge.svg)](https://github.com/Torantulino/Auto-GPT/actions/workflows/ci.yml)

Auto-GPT is an experimental open-source application showcasing the capabilities of the GPT-4 language model. This program, driven by GPT-4, chains together LLM "thoughts", to autonomously achieve whatever goal you set. As one of the first examples of GPT-4 running fully autonomously, Auto-GPT pushes the boundaries of what is possible with AI.

### Demo (30/03/2023):

https://user-images.githubusercontent.com/22963551/228855501-2f5777cf-755b-4407-a643-c7299e5b6419.mp4

<h2 align="center"> 💖 Help Fund Auto-GPT's Development 💖</h2>
<p align="center">
If you can spare a coffee, you can help to cover the API costs of developing Auto-GPT and help push the boundaries of fully autonomous AI!
A full day of development can easily cost as much as $20 in API costs, which for a free project is quite limiting.
Your support is greatly appreciated
</p>

<p align="center">
 Development of this free, open-source project is made possible by all the <a href="https://github.com/Torantulino/Auto-GPT/graphs/contributors">contributors</a> and <a href="https://github.com/sponsors/Torantulino">sponsors</a>. If you'd like to sponsor this project and have your avatar or company logo appear below <a href="https://github.com/sponsors/Torantulino">click here</a>.

<h3 align="center">Individual Sponsors</h3>
<p align="center">
<a href="https://github.com/robinicus"><img src="https://github.com/robinicus.png" width="50px" alt="robinicus" /></a>&nbsp;&nbsp;<a href="https://github.com/prompthero"><img src="https://github.com/prompthero.png" width="50px" alt="prompthero" /></a>&nbsp;&nbsp;<a href="https://github.com/crizzler"><img src="https://github.com/crizzler.png" width="50px" alt="crizzler" /></a>&nbsp;&nbsp;<a href="https://github.com/tob-le-rone"><img src="https://github.com/tob-le-rone.png" width="50px" alt="tob-le-rone" /></a>&nbsp;&nbsp;<a href="https://github.com/FSTatSBS"><img src="https://github.com/FSTatSBS.png" width="50px" alt="FSTatSBS" /></a>&nbsp;&nbsp;<a href="https://github.com/toverly1"><img src="https://github.com/toverly1.png" width="50px" alt="toverly1" /></a>&nbsp;&nbsp;<a href="https://github.com/ddtarazona"><img src="https://github.com/ddtarazona.png" width="50px" alt="ddtarazona" /></a>&nbsp;&nbsp;<a href="https://github.com/Nalhos"><img src="https://github.com/Nalhos.png" width="50px" alt="Nalhos" /></a>&nbsp;&nbsp;<a href="https://github.com/Kazamario"><img src="https://github.com/Kazamario.png" width="50px" alt="Kazamario" /></a>&nbsp;&nbsp;<a href="https://github.com/pingbotan"><img src="https://github.com/pingbotan.png" width="50px" alt="pingbotan" /></a>&nbsp;&nbsp;<a href="https://github.com/indoor47"><img src="https://github.com/indoor47.png" width="50px" alt="indoor47" /></a>&nbsp;&nbsp;<a href="https://github.com/AuroraHolding"><img src="https://github.com/AuroraHolding.png" width="50px" alt="AuroraHolding" /></a>&nbsp;&nbsp;<a href="https://github.com/kreativai"><img src="https://github.com/kreativai.png" width="50px" alt="kreativai" /></a>&nbsp;&nbsp;<a href="https://github.com/hunteraraujo"><img src="https://github.com/hunteraraujo.png" width="50px" alt="hunteraraujo" /></a>&nbsp;&nbsp;<a href="https://github.com/Explorergt92"><img src="https://github.com/Explorergt92.png" width="50px" alt="Explorergt92" /></a>&nbsp;&nbsp;<a href="https://github.com/judegomila"><img src="https://github.com/judegomila.png" width="50px" alt="judegomila" /></a>&nbsp;&nbsp;
<a href="https://github.com/thepok"><img src="https://github.com/thepok.png" width="50px" alt="thepok" /></a>
&nbsp;&nbsp;<a href="https://github.com/SpacingLily"><img src="https://github.com/SpacingLily.png" width="50px" alt="SpacingLily" /></a>&nbsp;&nbsp;<a href="https://github.com/merwanehamadi"><img src="https://github.com/merwanehamadi.png" width="50px" alt="merwanehamadi" /></a>&nbsp;&nbsp;<a href="https://github.com/m"><img src="https://github.com/m.png" width="50px" alt="m" /></a>&nbsp;&nbsp;<a href="https://github.com/zkonduit"><img src="https://github.com/zkonduit.png" width="50px" alt="zkonduit" /></a>&nbsp;&nbsp;<a href="https://github.com/maxxflyer"><img src="https://github.com/maxxflyer.png" width="50px" alt="maxxflyer" /></a>&nbsp;&nbsp;<a href="https://github.com/tekelsey"><img src="https://github.com/tekelsey.png" width="50px" alt="tekelsey" /></a>&nbsp;&nbsp;<a href="https://github.com/digisomni"><img src="https://github.com/digisomni.png" width="50px" alt="digisomni" /></a>&nbsp;&nbsp;<a href="https://github.com/nocodeclarity"><img src="https://github.com/nocodeclarity.png" width="50px" alt="nocodeclarity" /></a>&nbsp;&nbsp;<a href="https://github.com/tjarmain"><img src="https://github.com/tjarmain.png" width="50px" alt="tjarmain" /></a>
</p>

## Table of Contents

- [Auto-GPT: An Autonomous GPT-4 Experiment](#auto-gpt-an-autonomous-gpt-4-experiment)
    - [🔴 🔴 🔴  Urgent: USE `stable` not `master`  🔴 🔴 🔴](#----urgent-use-stable-not-master----)
    - [Demo (30/03/2023):](#demo-30032023)
  - [Table of Contents](#table-of-contents)
  - [🚀 Features](#-features)
  - [📋 Requirements](#-requirements)
  - [💾 Installation](#-installation)
  - [🔧 Usage](#-usage)
    - [Logs](#logs)
    - [Docker](#docker)
    - [Command Line Arguments](#command-line-arguments)
  - [🗣️ Speech Mode](#️-speech-mode)
  - [🔍 Google API Keys Configuration](#-google-api-keys-configuration)
    - [Setting up environment variables](#setting-up-environment-variables)
  - [Memory Backend Setup](#memory-backend-setup)
    - [Redis Setup](#redis-setup)
    - [🌲 Pinecone API Key Setup](#-pinecone-api-key-setup)
    - [Milvus Setup](#milvus-setup)
    - [Setting up environment variables](#setting-up-environment-variables-1)
  - [Setting Your Cache Type](#setting-your-cache-type)
  - [View Memory Usage](#view-memory-usage)
  - [🧠 Memory pre-seeding](#-memory-pre-seeding)
  - [💀 Continuous Mode ⚠️](#-continuous-mode-️)
  - [GPT3.5 ONLY Mode](#gpt35-only-mode)
  - [🖼 Image Generation](#-image-generation)
  - [⚠️ Limitations](#️-limitations)
  - [🛡 Disclaimer](#-disclaimer)
  - [🐦 Connect with Us on Twitter](#-connect-with-us-on-twitter)
  - [Run tests](#run-tests)
  - [Run linter](#run-linter)

## 🚀 Features

- 🌐 Internet access for searches and information gathering
- 💾 Long-Term and Short-Term memory management
- 🧠 GPT-4 instances for text generation
- 🔗 Access to popular websites and platforms
- 🗃️ File storage and summarization with GPT-3.5

## 📋 Requirements

- environments(just choose one)
  - [vscode + devcontainer](https://marketplace.visualstudio.com/items?itemName=ms-vscode-remote.remote-containers): It has been configured in the .devcontainer folder and can be used directly
  - [Python 3.8 or later](https://www.tutorialspoint.com/how-to-install-python-in-windows)
- [OpenAI API key](https://platform.openai.com/account/api-keys)

Optional:

- Memory backend
  - [PINECONE API key](https://www.pinecone.io/) (If you want Pinecone backed memory)
  - [Milvus](https://milvus.io/) (If you want Milvus as memory backend)
- ElevenLabs Key (If you want the AI to speak)

## 💾 Installation

To install Auto-GPT, follow these steps:

1. Make sure you have all the **requirements** listed above, if not, install/get them

_To execute the following commands, open a CMD, Bash, or Powershell window by navigating to a folder on your computer and typing `CMD` in the folder path at the top, then press enter._

2. Clone the repository: For this step, you need Git installed. Alternatively, you can download the zip file by clicking the button at the top of this page ☝️

```bash
git clone https://github.com/Torantulino/Auto-GPT.git
```

3. Navigate to the directory where the repository was downloaded

```bash
cd Auto-GPT
```

4. Install the required dependencies

```bash
pip install -r requirements.txt
```

5. Rename `.env.template` to `.env` and fill in your `OPENAI_API_KEY`. If you plan to use Speech Mode, fill in your `ELEVEN_LABS_API_KEY` as well.
  - See [OpenAI API Keys Configuration](#openai-api-keys-configuration) to obtain your OpenAI API key.
  - Obtain your ElevenLabs API key from: https://elevenlabs.io. You can view your xi-api-key using the "Profile" tab on the website.
  - If you want to use GPT on an Azure instance, set `USE_AZURE` to `True` and then follow these steps:
    - Rename `azure.yaml.template` to `azure.yaml` and provide the relevant `azure_api_base`, `azure_api_version` and all the deployment IDs for the relevant models in the `azure_model_map` section:
      - `fast_llm_model_deployment_id` - your gpt-3.5-turbo or gpt-4 deployment ID
      - `smart_llm_model_deployment_id` - your gpt-4 deployment ID
      - `embedding_model_deployment_id` - your text-embedding-ada-002 v2 deployment ID
    - Please specify all of these values as double-quoted strings
    > Replace string in angled brackets (<>) to your own ID
    ```yaml
    azure_model_map:
      fast_llm_model_deployment_id: "<my-fast-llm-deployment-id>"
      ...
    ```
    - Details can be found here: https://pypi.org/project/openai/ in the `Microsoft Azure Endpoints` section and here: https://learn.microsoft.com/en-us/azure/cognitive-services/openai/tutorials/embeddings?tabs=command-line for the embedding model.

## 🔧 Usage

1. Run `autogpt` Python module in your terminal

```
python -m autogpt
```

2. After each action, choose from options to authorize command(s),
exit the program, or provide feedback to the AI.
   1. Authorize a single command, enter `y`
   2. Authorize a series of _N_ continuous commands, enter `y -N`
   3. Exit the program, enter `n`


### Logs

Activity and error logs are located in the `./output/logs`

To print out debug logs:

```
python -m autogpt --debug
```

### Docker

You can also build this into a docker image and run it:

```
docker build -t autogpt .
docker run -it --env-file=./.env -v $PWD/auto_gpt_workspace:/app/auto_gpt_workspace autogpt
```

You can pass extra arguments, for instance, running with `--gpt3only` and `--continuous` mode:
```
docker run -it --env-file=./.env -v $PWD/auto_gpt_workspace:/app/auto_gpt_workspace autogpt --gpt3only --continuous
```
### Command Line Arguments
Here are some common arguments you can use when running Auto-GPT:
> Replace anything in angled brackets (<>) to a value you want to specify
* View all available command line arguments
```bash
python scripts/main.py --help
```
* Run Auto-GPT with a different AI Settings file
```bash
python scripts/main.py --ai-settings <filename>
```
* Specify one of 3 memory backends: `local`, `redis`, `pinecone` or `no_memory`
```bash
python scripts/main.py --use-memory  <memory-backend>
```

> **NOTE**: There are shorthands for some of these flags, for example `-m` for `--use-memory`. Use `python scripts/main.py --help` for more information

## 🗣️ Speech Mode

Use this to use TTS _(Text-to-Speech)_ for Auto-GPT

```bash
python -m autogpt --speak
```

## OpenAI API Keys Configuration

Obtain your OpenAI API key from: https://platform.openai.com/account/api-keys.

To use OpenAI API key for Auto-GPT, you NEED to have billing set up (AKA paid account).

You can set up paid account at https://platform.openai.com/account/billing/overview.

![For OpenAI API key to work, set up paid account at OpenAI API > Billing](./docs/imgs/openai-api-key-billing-paid-account.png)


## 🔍 Google API Keys Configuration

This section is optional, use the official google api if you are having issues with error 429 when running a google search.
To use the `google_official_search` command, you need to set up your Google API keys in your environment variables.

1. Go to the [Google Cloud Console](https://console.cloud.google.com/).
2. If you don't already have an account, create one and log in.
3. Create a new project by clicking on the "Select a Project" dropdown at the top of the page and clicking "New Project". Give it a name and click "Create".
4. Go to the [APIs & Services Dashboard](https://console.cloud.google.com/apis/dashboard) and click "Enable APIs and Services". Search for "Custom Search API" and click on it, then click "Enable".
5. Go to the [Credentials](https://console.cloud.google.com/apis/credentials) page and click "Create Credentials". Choose "API Key".
6. Copy the API key and set it as an environment variable named `GOOGLE_API_KEY` on your machine. See setting up environment variables below.
7. [Enable](https://console.developers.google.com/apis/api/customsearch.googleapis.com) the Custom Search API on your project. (Might need to wait few minutes to propagate)
8. Go to the [Custom Search Engine](https://cse.google.com/cse/all) page and click "Add".
9. Set up your search engine by following the prompts. You can choose to search the entire web or specific sites.
10. Once you've created your search engine, click on "Control Panel" and then "Basics". Copy the "Search engine ID" and set it as an environment variable named `CUSTOM_SEARCH_ENGINE_ID` on your machine. See setting up environment variables below.

_Remember that your free daily custom search quota allows only up to 100 searches. To increase this limit, you need to assign a billing account to the project to profit from up to 10K daily searches._

### Setting up environment variables

For Windows Users:

```bash
setx GOOGLE_API_KEY "YOUR_GOOGLE_API_KEY"
setx CUSTOM_SEARCH_ENGINE_ID "YOUR_CUSTOM_SEARCH_ENGINE_ID"
```

For macOS and Linux users:

```bash
export GOOGLE_API_KEY="YOUR_GOOGLE_API_KEY"
export CUSTOM_SEARCH_ENGINE_ID="YOUR_CUSTOM_SEARCH_ENGINE_ID"
```

## Redis Setup
> _**CAUTION**_ \
This is not intended to be publicly accessible and lacks security measures. Therefore, avoid exposing Redis to the internet without a password or at all
1. Install docker desktop
```bash
docker run -d --name redis-stack-server -p 6379:6379 redis/redis-stack-server:latest
```
> See https://hub.docker.com/r/redis/redis-stack-server for setting a password and additional configuration.

2. Set the following environment variables
> Replace **PASSWORD** in angled brackets (<>)
```bash
MEMORY_BACKEND=redis
REDIS_HOST=localhost
REDIS_PORT=6379
REDIS_PASSWORD=<PASSWORD>
```
You can optionally set

```bash
WIPE_REDIS_ON_START=False
```

To persist memory stored in Redis

You can specify the memory index for redis using the following:

```bash
MEMORY_INDEX=<WHATEVER>
```

### 🌲 Pinecone API Key Setup

Pinecone enables the storage of vast amounts of vector-based memory, allowing for only relevant memories to be loaded for the agent at any given time.

1. Go to [pinecone](https://app.pinecone.io/) and make an account if you don't already have one.
2. Choose the `Starter` plan to avoid being charged.
3. Find your API key and region under the default project in the left sidebar.

### Milvus Setup

[Milvus](https://milvus.io/) is a open-source, high scalable vector database to storage huge amount of vector-based memory and provide fast relevant search.

- setup milvus database, keep your pymilvus version and milvus version same to avoid compatible issues.
  - setup by open source [Install Milvus](https://milvus.io/docs/install_standalone-operator.md)
  - or setup by [Zilliz Cloud](https://zilliz.com/cloud)
- set `MILVUS_ADDR` in `.env` to your milvus address `host:ip`.
- set `MEMORY_BACKEND` in `.env` to `milvus` to enable milvus as backend.
- optional
  - set `MILVUS_COLLECTION` in `.env` to change milvus collection name as you want, `autogpt` is the default name.

### Setting up environment variables

In the `.env` file set:
- `PINECONE_API_KEY`
- `PINECONE_ENV` (example: _"us-east4-gcp"_)
- `MEMORY_BACKEND=pinecone`

Alternatively, you can set them from the command line (advanced):

For Windows Users:

```bash
setx PINECONE_API_KEY "<YOUR_PINECONE_API_KEY>"
setx PINECONE_ENV "<YOUR_PINECONE_REGION>" # e.g: "us-east4-gcp"
setx MEMORY_BACKEND "pinecone"
```

For macOS and Linux users:

```bash
export PINECONE_API_KEY="<YOUR_PINECONE_API_KEY>"
export PINECONE_ENV="<YOUR_PINECONE_REGION>" # e.g: "us-east4-gcp"
export MEMORY_BACKEND="pinecone"
```

## Setting Your Cache Type

By default, Auto-GPT is going to use LocalCache instead of redis or Pinecone.

To switch to either, change the `MEMORY_BACKEND` env variable to the value that you want:

`local` (default) uses a local JSON cache file
`pinecone` uses the Pinecone.io account you configured in your ENV settings
`redis` will use the redis cache that you configured

## View Memory Usage

1. View memory usage by using the `--debug` flag :)


## 🧠 Memory pre-seeding
Memory pre-seeding allows you to ingest files into memory and pre-seed it before running Auto-GPT.

<<<<<<< HEAD
```bash
# python data_ingestion.py -h 
=======
# python autogpt/data_ingestion.py -h 
>>>>>>> 862adb2b
usage: data_ingestion.py [-h] (--file FILE | --dir DIR) [--init] [--overlap OVERLAP] [--max_length MAX_LENGTH]

Ingest a file or a directory with multiple files into memory. Make sure to set your .env before running this script.

options:
  -h, --help               show this help message and exit
  --file FILE              The file to ingest.
  --dir DIR                The directory containing the files to ingest.
  --init                   Init the memory and wipe its content (default: False)
  --overlap OVERLAP        The overlap size between chunks when ingesting files (default: 200)
  --max_length MAX_LENGTH  The max_length of each chunk when ingesting files (default: 4000

<<<<<<< HEAD
# python data_ingestion.py --dir DataFolder --init --overlap 100 --max_length 2000
=======
# python autogpt/data_ingestion.py --dir seed_data --init --overlap 200 --max_length 1000
>>>>>>> 862adb2b
```
In the example above, the script initializes the memory, ingests all files within the `Auto-Gpt/autogpt/auto_gpt_workspace/DataFolder` directory into memory with an overlap between chunks of 100 and a maximum length of each chunk of 2000.

<<<<<<< HEAD
Note that you can also use the `--file` argument to ingest a single file into memory and that data_ingestion.py will only ingest files within the `/auto_gpt_workspace` directory.
=======
This script located at autogpt/data_ingestion.py, allows you to ingest files into memory and pre-seed it before running Auto-GPT. 
>>>>>>> 862adb2b

The DIR path is relative to the auto_gpt_workspace directory, so `python data_ingestion.py --dir . --init` will ingest everything in `auto_gpt_workspace` directory.

Memory pre-seeding is a technique for improving AI accuracy by ingesting relevant data into its memory. Chunks of data are split and added to memory, allowing the AI to access them quickly and generate more accurate responses. It's useful for large datasets or when specific information needs to be accessed quickly. Examples include ingesting API or GitHub documentation before running Auto-GPT.

⚠️ If you use Redis as your memory, make sure to run Auto-GPT with the `WIPE_REDIS_ON_START` set to `False` in your `.env` file.

⚠️For other memory backend, we currently forcefully wipe the memory when starting Auto-GPT. To ingest data with those memory backend, you can call the `data_ingestion.py` script anytime during an Auto-GPT run. 

Memories will be available to the AI immediately as they are ingested, even if ingested while Auto-GPT is running.

You can adjust the `max_length` and overlap parameters to fine-tune the way the docuents are presented to the AI when it "recall" that memory:

- Adjusting the overlap value allows the AI to access more contextual information from each chunk when recalling information, but will result in more chunks being created and therefore increase memory backend usage and OpenAI API requests.
- Reducing the `max_length` value will create more chunks, which can save prompt tokens by allowing for more message history in the context, but will also increase the number of chunks.
- Increasing the `max_length` value will provide the AI with more contextual information from each chunk, reducing the number of chunks created and saving on OpenAI API requests. However, this may also use more prompt tokens and decrease the overall context available to the AI.

## 💀 Continuous Mode ⚠️

Run the AI **without** user authorization, 100% automated.
Continuous mode is NOT recommended.
It is potentially dangerous and may cause your AI to run forever or carry out actions you would not usually authorize.
Use at your own risk.

1. Run the `autogpt` python module in your terminal:

```bash
python -m autogpt --speak --continuous
```

2. To exit the program, press Ctrl + C

## GPT3.5 ONLY Mode

If you don't have access to the GPT4 api, this mode will allow you to use Auto-GPT!

```bash
python -m autogpt --speak --gpt3only
```

It is recommended to use a virtual machine for tasks that require high security measures to prevent any potential harm to the main computer's system and data.

## 🖼 Image Generation

By default, Auto-GPT uses DALL-e for image generation. To use Stable Diffusion, a [Hugging Face API Token](https://huggingface.co/settings/tokens) is required.

Once you have a token, set these variables in your `.env`:

```bash
IMAGE_PROVIDER=sd
HUGGINGFACE_API_TOKEN="YOUR_HUGGINGFACE_API_TOKEN"
```

## Selenium
```bash
sudo Xvfb :10 -ac -screen 0 1024x768x24 & DISPLAY=:10 <YOUR_CLIENT>
```

## ⚠️ Limitations

This experiment aims to showcase the potential of GPT-4 but comes with some limitations:

1. Not a polished application or product, just an experiment
2. May not perform well in complex, real-world business scenarios. In fact, if it actually does, please share your results!
3. Quite expensive to run, so set and monitor your API key limits with OpenAI!

## 🛡 Disclaimer

Disclaimer
This project, Auto-GPT, is an experimental application and is provided "as-is" without any warranty, express or implied. By using this software, you agree to assume all risks associated with its use, including but not limited to data loss, system failure, or any other issues that may arise.

The developers and contributors of this project do not accept any responsibility or liability for any losses, damages, or other consequences that may occur as a result of using this software. You are solely responsible for any decisions and actions taken based on the information provided by Auto-GPT.

**Please note that the use of the GPT-4 language model can be expensive due to its token usage.** By utilizing this project, you acknowledge that you are responsible for monitoring and managing your own token usage and the associated costs. It is highly recommended to check your OpenAI API usage regularly and set up any necessary limits or alerts to prevent unexpected charges.

As an autonomous experiment, Auto-GPT may generate content or take actions that are not in line with real-world business practices or legal requirements. It is your responsibility to ensure that any actions or decisions made based on the output of this software comply with all applicable laws, regulations, and ethical standards. The developers and contributors of this project shall not be held responsible for any consequences arising from the use of this software.

By using Auto-GPT, you agree to indemnify, defend, and hold harmless the developers, contributors, and any affiliated parties from and against any and all claims, damages, losses, liabilities, costs, and expenses (including reasonable attorneys' fees) arising from your use of this software or your violation of these terms.

## 🐦 Connect with Us on Twitter

Stay up-to-date with the latest news, updates, and insights about Auto-GPT by following our Twitter accounts. Engage with the developer and the AI's own account for interesting discussions, project updates, and more.

- **Developer**: Follow [@siggravitas](https://twitter.com/siggravitas) for insights into the development process, project updates, and related topics from the creator of Entrepreneur-GPT.
- **Entrepreneur-GPT**: Join the conversation with the AI itself by following [@En_GPT](https://twitter.com/En_GPT). Share your experiences, discuss the AI's outputs, and engage with the growing community of users.

We look forward to connecting with you and hearing your thoughts, ideas, and experiences with Auto-GPT. Join us on Twitter and let's explore the future of AI together!

<p align="center">
  <a href="https://star-history.com/#Torantulino/auto-gpt&Date">
    <img src="https://api.star-history.com/svg?repos=Torantulino/auto-gpt&type=Date" alt="Star History Chart">
  </a>
</p>

## Run tests

To run tests, run the following command:

```bash
python -m unittest discover tests
```

To run tests and see coverage, run the following command:

```bash
coverage run -m unittest discover tests
```

## Run linter

This project uses [flake8](https://flake8.pycqa.org/en/latest/) for linting. We currently use the following rules: `E303,W293,W291,W292,E305,E231,E302`. See the [flake8 rules](https://www.flake8rules.com/) for more information.

To run the linter, run the following command:

```bash
flake8 autogpt/ tests/

# Or, if you want to run flake8 with the same configuration as the CI:
flake8 autogpt/ tests/ --select E303,W293,W291,W292,E305,E231,E302
```<|MERGE_RESOLUTION|>--- conflicted
+++ resolved
@@ -335,12 +335,8 @@
 ## 🧠 Memory pre-seeding
 Memory pre-seeding allows you to ingest files into memory and pre-seed it before running Auto-GPT.
 
-<<<<<<< HEAD
 ```bash
 # python data_ingestion.py -h 
-=======
-# python autogpt/data_ingestion.py -h 
->>>>>>> 862adb2b
 usage: data_ingestion.py [-h] (--file FILE | --dir DIR) [--init] [--overlap OVERLAP] [--max_length MAX_LENGTH]
 
 Ingest a file or a directory with multiple files into memory. Make sure to set your .env before running this script.
@@ -353,19 +349,11 @@
   --overlap OVERLAP        The overlap size between chunks when ingesting files (default: 200)
   --max_length MAX_LENGTH  The max_length of each chunk when ingesting files (default: 4000
 
-<<<<<<< HEAD
 # python data_ingestion.py --dir DataFolder --init --overlap 100 --max_length 2000
-=======
-# python autogpt/data_ingestion.py --dir seed_data --init --overlap 200 --max_length 1000
->>>>>>> 862adb2b
 ```
 In the example above, the script initializes the memory, ingests all files within the `Auto-Gpt/autogpt/auto_gpt_workspace/DataFolder` directory into memory with an overlap between chunks of 100 and a maximum length of each chunk of 2000.
 
-<<<<<<< HEAD
 Note that you can also use the `--file` argument to ingest a single file into memory and that data_ingestion.py will only ingest files within the `/auto_gpt_workspace` directory.
-=======
-This script located at autogpt/data_ingestion.py, allows you to ingest files into memory and pre-seed it before running Auto-GPT. 
->>>>>>> 862adb2b
 
 The DIR path is relative to the auto_gpt_workspace directory, so `python data_ingestion.py --dir . --init` will ingest everything in `auto_gpt_workspace` directory.
 
