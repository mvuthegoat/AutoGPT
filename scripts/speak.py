--- conflicted
+++ resolved
@@ -52,7 +52,6 @@
         print("Response content:", response.content)
         return False
 
-<<<<<<< HEAD
 def brian_speech(text):
     """Speak text using Brian with the streamelements API"""
     tts_url = f"https://api.streamelements.com/kappa/v2/speech?voice=Brian&text={text}"
@@ -69,8 +68,6 @@
         print("Request failed with status code:", response.status_code)
         print("Response content:", response.content)
         return False
-=======
->>>>>>> a3024ca8
 
 def gtts_speech(text):
     tts = gtts.gTTS(text)
@@ -95,15 +92,11 @@
     def speak():
         if not cfg.elevenlabs_api_key:
             if cfg.use_mac_os_tts == 'True':
-<<<<<<< HEAD
                 macos_tts_speech(text)
             elif cfg.use_brian_tts == 'True':
                 success = brian_speech(text)
                 if not success:
                     gtts_speech(text)
-=======
-                macos_tts_speech(text, voice_index)
->>>>>>> a3024ca8
             else:
                 gtts_speech(text)
         else:
