"""File operations for AutoGPT"""
from __future__ import annotations

import os
import os.path
from pathlib import Path
from typing import Generator, List

import requests
from colorama import Back, Fore
from requests.adapters import HTTPAdapter, Retry

from autogpt.spinner import Spinner
from autogpt.utils import readable_file_size
<<<<<<< HEAD

from autogpt.commands.command import command
from autogpt.workspace import WORKSPACE_PATH, path_in_workspace

=======
from autogpt.workspace import WORKSPACE_PATH, path_in_workspace
>>>>>>> 8020eaa2

LOG_FILE = "file_logger.txt"
LOG_FILE_PATH = WORKSPACE_PATH / LOG_FILE


def check_duplicate_operation(operation: str, filename: str) -> bool:
    """Check if the operation has already been performed on the given file

    Args:
        operation (str): The operation to check for
        filename (str): The name of the file to check for

    Returns:
        bool: True if the operation has already been performed on the file
    """
    log_content = read_file(LOG_FILE)
    log_entry = f"{operation}: {filename}\n"
    return log_entry in log_content


def log_operation(operation: str, filename: str) -> None:
    """Log the file operation to the file_logger.txt

    Args:
        operation (str): The operation to log
        filename (str): The name of the file the operation was performed on
    """
    log_entry = f"{operation}: {filename}\n"

    # Create the log file if it doesn't exist
    if not os.path.exists(LOG_FILE_PATH):
        with open(LOG_FILE_PATH, "w", encoding="utf-8") as f:
            f.write("File Operation Logger ")

    append_to_file(LOG_FILE, log_entry, shouldLog=False)


def split_file(
    content: str, max_length: int = 4000, overlap: int = 0
) -> Generator[str, None, None]:
    """
    Split text into chunks of a specified maximum length with a specified overlap
    between chunks.

    :param content: The input text to be split into chunks
    :param max_length: The maximum length of each chunk,
        default is 4000 (about 1k token)
    :param overlap: The number of overlapping characters between chunks,
        default is no overlap
    :return: A generator yielding chunks of text
    """
    start = 0
    content_length = len(content)

    while start < content_length:
        end = start + max_length
        if end + overlap < content_length:
            chunk = content[start : end + overlap - 1]
        else:
            chunk = content[start:content_length]

            # Account for the case where the last chunk is shorter than the overlap, so it has already been consumed
            if len(chunk) <= overlap:
                break

        yield chunk
        start += max_length - overlap


@command("read_file", "Read file", '"file": "<file>"')
def read_file(filename: str) -> str:
    """Read a file and return the contents

    Args:
        filename (str): The name of the file to read

    Returns:
        str: The contents of the file
    """
    try:
        filepath = path_in_workspace(filename)
        with open(filepath, "r", encoding="utf-8") as f:
            content = f.read()
        return content
    except Exception as e:
        return f"Error: {str(e)}"


def ingest_file(
    filename: str, memory, max_length: int = 4000, overlap: int = 200
) -> None:
    """
    Ingest a file by reading its content, splitting it into chunks with a specified
    maximum length and overlap, and adding the chunks to the memory storage.

    :param filename: The name of the file to ingest
    :param memory: An object with an add() method to store the chunks in memory
    :param max_length: The maximum length of each chunk, default is 4000
    :param overlap: The number of overlapping characters between chunks, default is 200
    """
    try:
        print(f"Working with file {filename}")
        content = read_file(filename)
        content_length = len(content)
        print(f"File length: {content_length} characters")

        chunks = list(split_file(content, max_length=max_length, overlap=overlap))

        num_chunks = len(chunks)
        for i, chunk in enumerate(chunks):
            print(f"Ingesting chunk {i + 1} / {num_chunks} into memory")
            memory_to_add = (
                f"Filename: {filename}\n" f"Content part#{i + 1}/{num_chunks}: {chunk}"
            )

            memory.add(memory_to_add)

        print(f"Done ingesting {num_chunks} chunks from {filename}.")
    except Exception as e:
        print(f"Error while ingesting file '{filename}': {str(e)}")


@command("write_to_file", "Write to file", '"file": "<file>", "text": "<text>"')
def write_to_file(filename: str, text: str) -> str:
    """Write text to a file

    Args:
        filename (str): The name of the file to write to
        text (str): The text to write to the file

    Returns:
        str: A message indicating success or failure
    """
    if check_duplicate_operation("write", filename):
        return "Error: File has already been updated."
    try:
        filepath = path_in_workspace(filename)
        directory = os.path.dirname(filepath)
        if not os.path.exists(directory):
            os.makedirs(directory)
        with open(filepath, "w", encoding="utf-8") as f:
            f.write(text)
        log_operation("write", filename)
        return "File written to successfully."
    except Exception as e:
        return f"Error: {str(e)}"


@command("append_to_file", "Append to file", '"file": "<file>", "text": "<text>"')
def append_to_file(filename: str, text: str, shouldLog: bool = True) -> str:
    """Append text to a file

    Args:
        filename (str): The name of the file to append to
        text (str): The text to append to the file

    Returns:
        str: A message indicating success or failure
    """
    try:
        filepath = path_in_workspace(filename)
        with open(filepath, "a") as f:
            f.write(text)

        if shouldLog:
            log_operation("append", filename)

        return "Text appended successfully."
    except Exception as e:
        return f"Error: {str(e)}"


@command("delete_file", "Delete file", '"file": "<file>"')
def delete_file(filename: str) -> str:
    """Delete a file

    Args:
        filename (str): The name of the file to delete

    Returns:
        str: A message indicating success or failure
    """
    if check_duplicate_operation("delete", filename):
        return "Error: File has already been deleted."
    try:
        filepath = path_in_workspace(filename)
        os.remove(filepath)
        log_operation("delete", filename)
        return "File deleted successfully."
    except Exception as e:
        return f"Error: {str(e)}"


@command("search_files", "Search Files", '"directory": "<directory>"')
def search_files(directory: str) -> list[str]:
    """Search for files in a directory

    Args:
        directory (str): The directory to search in

    Returns:
        list[str]: A list of files found in the directory
    """
    found_files = []

    if directory in {"", "/"}:
        search_directory = WORKSPACE_PATH
    else:
        search_directory = path_in_workspace(directory)

    for root, _, files in os.walk(search_directory):
        for file in files:
            if file.startswith("."):
                continue
            relative_path = os.path.relpath(os.path.join(root, file), WORKSPACE_PATH)
            found_files.append(relative_path)

    return found_files


def download_file(url, filename):
    """Downloads a file
    Args:
        url (str): URL of the file to download
        filename (str): Filename to save the file as
    """
    safe_filename = path_in_workspace(filename)
    try:
        message = f"{Fore.YELLOW}Downloading file from {Back.LIGHTBLUE_EX}{url}{Back.RESET}{Fore.RESET}"
        with Spinner(message) as spinner:
            session = requests.Session()
            retry = Retry(total=3, backoff_factor=1, status_forcelist=[502, 503, 504])
            adapter = HTTPAdapter(max_retries=retry)
            session.mount("http://", adapter)
            session.mount("https://", adapter)

            total_size = 0
            downloaded_size = 0

            with session.get(url, allow_redirects=True, stream=True) as r:
                r.raise_for_status()
                total_size = int(r.headers.get("Content-Length", 0))
                downloaded_size = 0

                with open(safe_filename, "wb") as f:
                    for chunk in r.iter_content(chunk_size=8192):
                        f.write(chunk)
                        downloaded_size += len(chunk)

                        # Update the progress message
                        progress = f"{readable_file_size(downloaded_size)} / {readable_file_size(total_size)}"
                        spinner.update_message(f"{message} {progress}")

            return f'Successfully downloaded and locally stored file: "{filename}"! (Size: {readable_file_size(total_size)})'
    except requests.HTTPError as e:
        return f"Got an HTTP Error whilst trying to download file: {e}"
    except Exception as e:
        return "Error: " + str(e)<|MERGE_RESOLUTION|>--- conflicted
+++ resolved
@@ -12,14 +12,10 @@
 
 from autogpt.spinner import Spinner
 from autogpt.utils import readable_file_size
-<<<<<<< HEAD
 
 from autogpt.commands.command import command
 from autogpt.workspace import WORKSPACE_PATH, path_in_workspace
 
-=======
-from autogpt.workspace import WORKSPACE_PATH, path_in_workspace
->>>>>>> 8020eaa2
 
 LOG_FILE = "file_logger.txt"
 LOG_FILE_PATH = WORKSPACE_PATH / LOG_FILE
