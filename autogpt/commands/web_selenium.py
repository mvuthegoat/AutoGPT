--- conflicted
+++ resolved
@@ -3,10 +3,7 @@
 
 import logging
 from pathlib import Path
-<<<<<<< HEAD
-=======
 from sys import platform
->>>>>>> 8020eaa2
 
 from bs4 import BeautifulSoup
 from selenium import webdriver
@@ -20,10 +17,7 @@
 from webdriver_manager.chrome import ChromeDriverManager
 from webdriver_manager.firefox import GeckoDriverManager
 
-<<<<<<< HEAD
 from autogpt.commands.command import command
-=======
->>>>>>> 8020eaa2
 import autogpt.processing.text as summary
 from autogpt.config import Config
 from autogpt.processing.html import extract_hyperlinks, format_hyperlinks
